--- conflicted
+++ resolved
@@ -412,11 +412,6 @@
 
 template <typename Metavariables>
 void Main<Metavariables>::execute_next_phase() noexcept {
-<<<<<<< HEAD
-  current_phase_ = Metavariables::determine_next_phase(
-      current_phase_, const_global_cache_proxy_);
-  Parallel::printf("Starting phase %i\n", static_cast<int>(current_phase_));
-=======
   if (not static_cast<bool>(phase_to_resume_after_sync_phases_)) {
     current_phase_ = Metavariables::determine_next_phase(
         current_phase_, const_global_cache_proxy_);
@@ -432,7 +427,6 @@
           requested_global_sync_phases_.begin());
     }
   }
->>>>>>> 5abab0e0
   if (Metavariables::Phase::Exit == current_phase_) {
     Informer::print_exit_info();
     Parallel::exit();
