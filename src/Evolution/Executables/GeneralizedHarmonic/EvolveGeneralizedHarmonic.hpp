// Distributed under the MIT License.
// See LICENSE.txt for details.

#pragma once

#include <vector>

#include "Domain/Creators/RegisterDerivedWithCharm.hpp"
#include "Domain/Creators/TimeDependence/RegisterDerivedWithCharm.hpp"
#include "Domain/FunctionsOfTime/RegisterDerivedWithCharm.hpp"
#include "Evolution/Executables/GeneralizedHarmonic/GeneralizedHarmonicBase.hpp"
#include "Evolution/Systems/GeneralizedHarmonic/ConstraintDamping/RegisterDerivedWithCharm.hpp"
#include "Options/Options.hpp"
#include "Time/StepControllers/StepController.hpp"
#include "Time/TimeSteppers/TimeStepper.hpp"
#include "Utilities/ErrorHandling/Error.hpp"
#include "Utilities/ErrorHandling/FloatingPointExceptions.hpp"

/// \cond
namespace Frame {
// IWYU pragma: no_forward_declare MathFunction
struct Inertial;
}  // namespace Frame
namespace Parallel {
template <typename Metavariables>
class CProxy_GlobalCache;
}  // namespace Parallel
/// \endcond

template <typename InitialData, typename BoundaryConditions,
          bool BjorhusExternalBoundary = false>
struct EvolutionMetavars
    : public GeneralizedHarmonicTemplateBase<EvolutionMetavars<
          InitialData, BoundaryConditions, BjorhusExternalBoundary>>,
      public virtual GeneralizedHarmonicDefaults {
  using events = typename GeneralizedHarmonicTemplateBase<EvolutionMetavars<
      InitialData, BoundaryConditions, BjorhusExternalBoundary>>::events;

  // A tmpl::list of tags to be added to the GlobalCache by the
  // metavariables
  using const_global_cache_tags = typename GeneralizedHarmonicTemplateBase<
      EvolutionMetavars<InitialData, BoundaryConditions,
                        BjorhusExternalBoundary>>::const_global_cache_tags;

  using observed_reduction_data_tags = typename GeneralizedHarmonicTemplateBase<
      EvolutionMetavars<InitialData, BoundaryConditions,
                        BjorhusExternalBoundary>>::observed_reduction_data_tags;

<<<<<<< HEAD
  using initialization_actions = tmpl::list<
      Actions::SetupDataBox,
      Initialization::Actions::TimeAndTimeStep<EvolutionMetavars>,
      evolution::dg::Initialization::Domain<volume_dim,
                                            override_cubic_functions_of_time>,
      Initialization::Actions::NonconservativeSystem<system>,
      tmpl::conditional_t<
          evolution::is_numeric_initial_data_v<initial_data>, tmpl::list<>,
          evolution::Initialization::Actions::SetVariables<
              domain::Tags::Coordinates<volume_dim, Frame::Logical>>>,
      Initialization::Actions::TimeStepperHistory<EvolutionMetavars>,
      GeneralizedHarmonic::Actions::InitializeGhAnd3Plus1Variables<volume_dim>,
      dg::Actions::InitializeInterfaces<
          system,
          dg::Initialization::slice_tags_to_face<
              typename system::variables_tag,
              gr::Tags::SpatialMetric<volume_dim, frame, DataVector>,
              typename gr::Tags::DetAndInverseSpatialMetricCompute<
                  volume_dim, frame, DataVector>::base,
              gr::Tags::Shift<volume_dim, frame, DataVector>,
              gr::Tags::Lapse<DataVector>,
              GeneralizedHarmonic::ConstraintDamping::Tags::ConstraintGamma0,
              GeneralizedHarmonic::ConstraintDamping::Tags::ConstraintGamma1,
              GeneralizedHarmonic::ConstraintDamping::Tags::ConstraintGamma2>,
          dg::Initialization::slice_tags_to_exterior<
              gr::Tags::SpatialMetric<volume_dim, frame, DataVector>,
              typename gr::Tags::DetAndInverseSpatialMetricCompute<
                  volume_dim, frame, DataVector>::base,
              gr::Tags::Shift<volume_dim, frame, DataVector>,
              gr::Tags::Lapse<DataVector>,
              GeneralizedHarmonic::ConstraintDamping::Tags::ConstraintGamma0,
              GeneralizedHarmonic::ConstraintDamping::Tags::ConstraintGamma1,
              GeneralizedHarmonic::ConstraintDamping::Tags::ConstraintGamma2>,
          dg::Initialization::face_compute_tags<
              domain::Tags::BoundaryCoordinates<volume_dim, true>,
              GeneralizedHarmonic::CharacteristicFieldsCompute<volume_dim,
                                                               frame>>,
          dg::Initialization::exterior_compute_tags<
              GeneralizedHarmonic::CharacteristicFieldsCompute<volume_dim,
                                                               frame>>,
          true, true>,
      Initialization::Actions::AddComputeTags<
          tmpl::list<evolution::Tags::AnalyticCompute<
              volume_dim, analytic_solution_tag, analytic_solution_fields>>>,
      dg::Actions::InitializeMortars<boundary_scheme, true>,
      Initialization::Actions::DiscontinuousGalerkin<EvolutionMetavars>,
      Initialization::Actions::RemoveOptionsAndTerminatePhase>;

  using initialize_initial_data_dependent_quantities_actions = tmpl::list<
      GeneralizedHarmonic::gauges::Actions::InitializeDampedHarmonic<
          volume_dim, use_damped_harmonic_rollon>,
      GeneralizedHarmonic::Actions::InitializeConstraints<volume_dim>,
      Parallel::Actions::TerminatePhase>;

  using component_list = tmpl::flatten<tmpl::list<
      observers::Observer<EvolutionMetavars>,
      observers::ObserverWriter<EvolutionMetavars>,
      intrp::Interpolator<EvolutionMetavars>,
      intrp::InterpolationTarget<EvolutionMetavars, AhA>,
      tmpl::conditional_t<evolution::is_numeric_initial_data_v<initial_data>,
                          importers::ElementDataReader<EvolutionMetavars>,
                          tmpl::list<>>,
      DgElementArray<
          EvolutionMetavars,
          tmpl::flatten<tmpl::list<
              Parallel::PhaseActions<Phase, Phase::Initialization,
                                     initialization_actions>,
              tmpl::conditional_t<
                  evolution::is_numeric_initial_data_v<initial_data>,
                  tmpl::list<
                      Parallel::PhaseActions<
                          Phase, Phase::RegisterWithElementDataReader,
                          tmpl::list<
                              importers::Actions::RegisterWithElementDataReader,
                              Parallel::Actions::TerminatePhase>>,
                      Parallel::PhaseActions<
                          Phase, Phase::ImportInitialData,
                          tmpl::list<
                              importers::Actions::ReadVolumeData<
                                  evolution::OptionTags::NumericInitialData,
                                  typename system::variables_tag::tags_list>,
                              importers::Actions::ReceiveVolumeData<
                                  evolution::OptionTags::NumericInitialData,
                                  typename system::variables_tag::tags_list>,
                              Parallel::Actions::TerminatePhase>>>,
                  tmpl::list<>>,
              Parallel::PhaseActions<
                  Phase, Phase::InitializeInitialDataDependentQuantities,
                  initialize_initial_data_dependent_quantities_actions>,
              Parallel::PhaseActions<
                  Phase, Phase::InitializeTimeStepperHistory,
                  SelfStart::self_start_procedure<step_actions, system>>,
              Parallel::PhaseActions<
                  Phase, Phase::Register,
                  tmpl::list<intrp::Actions::RegisterElementWithInterpolator,
                             observers::Actions::RegisterEventsWithObservers,
                             Parallel::Actions::TerminatePhase>>,
              Parallel::PhaseActions<
                  Phase, Phase::Evolve,
                  tmpl::list<Actions::RunEventsAndTriggers,
                             Actions::ChangeSlabSize, step_actions,
                             Actions::AdvanceTime>>>>>>>;
=======
  using component_list = typename GeneralizedHarmonicTemplateBase<
      EvolutionMetavars<InitialData, BoundaryConditions,
                        BjorhusExternalBoundary>>::component_list;
>>>>>>> 5065f842

  static constexpr Options::String help{
      "Evolve a generalized harmonic system.\n"};
};

static const std::vector<void (*)()> charm_init_node_funcs{
    &setup_error_handling,
    &disable_openblas_multithreading,
    &domain::creators::time_dependence::register_derived_with_charm,
    &domain::FunctionsOfTime::register_derived_with_charm,
    &domain::creators::register_derived_with_charm,
    &GeneralizedHarmonic::ConstraintDamping::register_derived_with_charm,
    &Parallel::register_derived_classes_with_charm<
        Event<metavariables::events>>,
    &Parallel::register_derived_classes_with_charm<
        StepChooser<metavariables::slab_choosers>>,
    &Parallel::register_derived_classes_with_charm<
        StepChooser<metavariables::step_choosers>>,
    &Parallel::register_derived_classes_with_charm<StepController>,
    &Parallel::register_derived_classes_with_charm<TimeSequence<double>>,
    &Parallel::register_derived_classes_with_charm<TimeSequence<std::uint64_t>>,
    &Parallel::register_derived_classes_with_charm<TimeStepper>,
    &Parallel::register_derived_classes_with_charm<
        Trigger<metavariables::triggers>>};

static const std::vector<void (*)()> charm_init_proc_funcs{
    &enable_floating_point_exceptions};<|MERGE_RESOLUTION|>--- conflicted
+++ resolved
@@ -46,114 +46,9 @@
       EvolutionMetavars<InitialData, BoundaryConditions,
                         BjorhusExternalBoundary>>::observed_reduction_data_tags;
 
-<<<<<<< HEAD
-  using initialization_actions = tmpl::list<
-      Actions::SetupDataBox,
-      Initialization::Actions::TimeAndTimeStep<EvolutionMetavars>,
-      evolution::dg::Initialization::Domain<volume_dim,
-                                            override_cubic_functions_of_time>,
-      Initialization::Actions::NonconservativeSystem<system>,
-      tmpl::conditional_t<
-          evolution::is_numeric_initial_data_v<initial_data>, tmpl::list<>,
-          evolution::Initialization::Actions::SetVariables<
-              domain::Tags::Coordinates<volume_dim, Frame::Logical>>>,
-      Initialization::Actions::TimeStepperHistory<EvolutionMetavars>,
-      GeneralizedHarmonic::Actions::InitializeGhAnd3Plus1Variables<volume_dim>,
-      dg::Actions::InitializeInterfaces<
-          system,
-          dg::Initialization::slice_tags_to_face<
-              typename system::variables_tag,
-              gr::Tags::SpatialMetric<volume_dim, frame, DataVector>,
-              typename gr::Tags::DetAndInverseSpatialMetricCompute<
-                  volume_dim, frame, DataVector>::base,
-              gr::Tags::Shift<volume_dim, frame, DataVector>,
-              gr::Tags::Lapse<DataVector>,
-              GeneralizedHarmonic::ConstraintDamping::Tags::ConstraintGamma0,
-              GeneralizedHarmonic::ConstraintDamping::Tags::ConstraintGamma1,
-              GeneralizedHarmonic::ConstraintDamping::Tags::ConstraintGamma2>,
-          dg::Initialization::slice_tags_to_exterior<
-              gr::Tags::SpatialMetric<volume_dim, frame, DataVector>,
-              typename gr::Tags::DetAndInverseSpatialMetricCompute<
-                  volume_dim, frame, DataVector>::base,
-              gr::Tags::Shift<volume_dim, frame, DataVector>,
-              gr::Tags::Lapse<DataVector>,
-              GeneralizedHarmonic::ConstraintDamping::Tags::ConstraintGamma0,
-              GeneralizedHarmonic::ConstraintDamping::Tags::ConstraintGamma1,
-              GeneralizedHarmonic::ConstraintDamping::Tags::ConstraintGamma2>,
-          dg::Initialization::face_compute_tags<
-              domain::Tags::BoundaryCoordinates<volume_dim, true>,
-              GeneralizedHarmonic::CharacteristicFieldsCompute<volume_dim,
-                                                               frame>>,
-          dg::Initialization::exterior_compute_tags<
-              GeneralizedHarmonic::CharacteristicFieldsCompute<volume_dim,
-                                                               frame>>,
-          true, true>,
-      Initialization::Actions::AddComputeTags<
-          tmpl::list<evolution::Tags::AnalyticCompute<
-              volume_dim, analytic_solution_tag, analytic_solution_fields>>>,
-      dg::Actions::InitializeMortars<boundary_scheme, true>,
-      Initialization::Actions::DiscontinuousGalerkin<EvolutionMetavars>,
-      Initialization::Actions::RemoveOptionsAndTerminatePhase>;
-
-  using initialize_initial_data_dependent_quantities_actions = tmpl::list<
-      GeneralizedHarmonic::gauges::Actions::InitializeDampedHarmonic<
-          volume_dim, use_damped_harmonic_rollon>,
-      GeneralizedHarmonic::Actions::InitializeConstraints<volume_dim>,
-      Parallel::Actions::TerminatePhase>;
-
-  using component_list = tmpl::flatten<tmpl::list<
-      observers::Observer<EvolutionMetavars>,
-      observers::ObserverWriter<EvolutionMetavars>,
-      intrp::Interpolator<EvolutionMetavars>,
-      intrp::InterpolationTarget<EvolutionMetavars, AhA>,
-      tmpl::conditional_t<evolution::is_numeric_initial_data_v<initial_data>,
-                          importers::ElementDataReader<EvolutionMetavars>,
-                          tmpl::list<>>,
-      DgElementArray<
-          EvolutionMetavars,
-          tmpl::flatten<tmpl::list<
-              Parallel::PhaseActions<Phase, Phase::Initialization,
-                                     initialization_actions>,
-              tmpl::conditional_t<
-                  evolution::is_numeric_initial_data_v<initial_data>,
-                  tmpl::list<
-                      Parallel::PhaseActions<
-                          Phase, Phase::RegisterWithElementDataReader,
-                          tmpl::list<
-                              importers::Actions::RegisterWithElementDataReader,
-                              Parallel::Actions::TerminatePhase>>,
-                      Parallel::PhaseActions<
-                          Phase, Phase::ImportInitialData,
-                          tmpl::list<
-                              importers::Actions::ReadVolumeData<
-                                  evolution::OptionTags::NumericInitialData,
-                                  typename system::variables_tag::tags_list>,
-                              importers::Actions::ReceiveVolumeData<
-                                  evolution::OptionTags::NumericInitialData,
-                                  typename system::variables_tag::tags_list>,
-                              Parallel::Actions::TerminatePhase>>>,
-                  tmpl::list<>>,
-              Parallel::PhaseActions<
-                  Phase, Phase::InitializeInitialDataDependentQuantities,
-                  initialize_initial_data_dependent_quantities_actions>,
-              Parallel::PhaseActions<
-                  Phase, Phase::InitializeTimeStepperHistory,
-                  SelfStart::self_start_procedure<step_actions, system>>,
-              Parallel::PhaseActions<
-                  Phase, Phase::Register,
-                  tmpl::list<intrp::Actions::RegisterElementWithInterpolator,
-                             observers::Actions::RegisterEventsWithObservers,
-                             Parallel::Actions::TerminatePhase>>,
-              Parallel::PhaseActions<
-                  Phase, Phase::Evolve,
-                  tmpl::list<Actions::RunEventsAndTriggers,
-                             Actions::ChangeSlabSize, step_actions,
-                             Actions::AdvanceTime>>>>>>>;
-=======
   using component_list = typename GeneralizedHarmonicTemplateBase<
       EvolutionMetavars<InitialData, BoundaryConditions,
                         BjorhusExternalBoundary>>::component_list;
->>>>>>> 5065f842
 
   static constexpr Options::String help{
       "Evolve a generalized harmonic system.\n"};
